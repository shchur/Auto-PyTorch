--- conflicted
+++ resolved
@@ -73,18 +73,6 @@
             random_state, init_params, search_space_updates)
 
     def score(self, X: np.ndarray, y: np.ndarray, batch_size: Optional[int] = None) -> np.ndarray:
-<<<<<<< HEAD
-        """score.
-
-                Args:
-                    X (np.ndarray): input to the pipeline, from which to guess targets
-                    batch_size (Optional[int]): batch_size controls whether the pipeline
-                        will be called on small chunks of the data. Useful when calling the
-                        predict method on the whole array X results in a MemoryError.
-                Returns:
-                    np.ndarray: coefficient of determination R^2 of the prediction
-                """
-=======
         """Scores the fitted estimator on (X, y)
 
         Args:
@@ -95,7 +83,6 @@
         Returns:
             np.ndarray: coefficient of determination R^2 of the prediction
         """
->>>>>>> dce6a5c1
         from autoPyTorch.pipeline.components.training.metrics.utils import get_metrics, calculate_score
         metrics = get_metrics(self.dataset_properties, ['r2'])
         y_pred = self.predict(X, batch_size=batch_size)
