--- conflicted
+++ resolved
@@ -53,12 +53,7 @@
         cs = ConfigSpace.ConfigurationSpace()
 
         possible_preprocessors = set(pipeline_config["preprocessors"]).intersection(self.preprocessors.keys())
-<<<<<<< HEAD
-        possible_preprocessors = list(possible_preprocessors)
-        selector = cs.add_hyperparameter(CSH.CategoricalHyperparameter("preprocessor", possible_preprocessors))
-=======
         selector = cs.add_hyperparameter(CSH.CategoricalHyperparameter("preprocessor", sorted(possible_preprocessors)))
->>>>>>> 00dba16a
         
         for preprocessor_name, preprocessor_type in self.preprocessors.items():
             if (preprocessor_name not in possible_preprocessors):
